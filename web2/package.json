--- conflicted
+++ resolved
@@ -13,7 +13,6 @@
     "ansi-to-html": "^0.7.2",
     "axios": "^0.21.4",
     "core-js": "^3.23.2",
-    "eslint-plugin-vuejs-accessibility": "^1.2.0",
     "moment": "^2.29.3",
     "vue": "^2.6.14",
     "vue-codemirror": "^4.0.6",
@@ -34,10 +33,7 @@
     "eslint": "^7.32.0",
     "eslint-plugin-import": "^2.26.0",
     "eslint-plugin-vue": "^9.1.1",
-<<<<<<< HEAD
     "eslint-plugin-vuejs-accessibility": "^1.2.0",
-=======
->>>>>>> f02c260e
     "glob-parent": ">=5.1.2",
     "nanoid": ">=3.1.31",
     "nyc": "^15.1.0",
