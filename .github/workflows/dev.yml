name: Dev
on:
  push:
    branches:
      - develop
<<<<<<< HEAD
      - roles
=======
      - go19
>>>>>>> 4fef07bd

jobs:
  build-local:
    runs-on: [ubuntu-latest]
    steps:
      - uses: actions/setup-go@v3
        with: { go-version: 1.19 }

      - uses: actions/setup-node@v3
        with: { node-version: '16' }

      - run: go install github.com/go-task/task/v3/cmd/task@latest

      - uses: actions/checkout@v3

      - run: task deps

      - run: task compile

      - name: Test that compile did not create/modify untracked files
        run: git diff --exit-code --stat -- . ':(exclude)web/package.json' ':(exclude)web/package-lock.json' ':(exclude)go.mod' ':(exclude)go.sum'

      - run: task build:local GOOS= GOARCH=

      - run: task test

      - uses: actions/upload-artifact@master
        with:
          name: semaphore
          path: bin/semaphore
          retention-days: 1


#  test-golang:
#    runs-on: [ubuntu-latest]
#    needs: build-local
#    steps:
#      - uses: actions/setup-go@v3
#        with: { go-version: 1.19 }
#
#      - run: go install github.com/go-task/task/v3/cmd/task@latest
#
#      - uses: actions/checkout@v3
#
#      - run: task deps:tools
#      - run: task deps:be
#      - run: task compile:be
#      - run: task lint:be
#      - run: task test


  test-db-migration:
    runs-on: [ubuntu-latest]
    needs: [build-local]
    steps:
      - uses: shogo82148/actions-setup-mysql@v1
        with:
          mysql-version: '5.6'

      - uses: Harmon758/postgresql-action@v1
        with:
          postgresql version: '11'
          postgresql db: 'circle_test'
          postgresql user: 'root'
          postgresql password: 'pwd'

      - uses: actions/download-artifact@master
        with:
          name: semaphore

      - run: "cat > config.json <<EOF\n{\n\t\"postgres\": {\n\t\t\"host\": \"127.0.0.1:5432\"\
          ,\n\t\t\"options\":{\"sslmode\":\"disable\"}\
          ,\n\t\t\"user\": \"root\",\n\t\t\"pass\": \"pwd\",\n\t\t\"name\": \"circle_test\"\
          \n\t},\n\t\"dialect\": \"postgres\",\n\t\"email_alert\": false\n}\nEOF\n"

      - run: chmod +x ./semaphore && ./semaphore migrate --config config.json

      - run: "cat > config.json <<EOF\n{\n\t\"mysql\": {\n\t\t\"host\": \"127.0.0.1:3306\"\
          ,\n\t\t\"user\": \"root\",\n\t\t\"pass\": \"\",\n\t\t\"name\": \"circle_test\"\
          \n\t},\n\t\"dialect\": \"mysql\",\n\t\"email_alert\": false\n}\nEOF\n"

      - run: chmod +x ./semaphore && ./semaphore migrate --config config.json

      - run: "cat > config.json <<EOF\n{\n\t\"bolt\": {\n\t\t\"host\": \"/tmp/database.bolt\"\
          \n\t},\n\t\"dialect\": \"bolt\",\n\t\"email_alert\": false\n}\nEOF\n"

      - run: chmod +x ./semaphore && ./semaphore migrate --config config.json


  test-integration:
    runs-on: [ubuntu-latest]
    needs: [test-db-migration]
    steps:
      - uses: actions/setup-go@v3
        with: { go-version: 1.19 }

      - run: go install github.com/go-task/task/v3/cmd/task@latest

      - uses: actions/checkout@v3

      - run: context=ci prefix=.postgres task dc:up
      - run: context=ci prefix=.bolt task dc:up
      - run: context=ci prefix=.mysql task dc:up

  deploy-dev:
    runs-on: [ubuntu-latest]
    needs: [test-integration]
    steps:
      - uses: actions/setup-go@v3
        with: { go-version: 1.19 }

      - run: go install github.com/go-task/task/v3/cmd/task@latest

      - uses: actions/checkout@v3

#      - run: context=prod task docker:test

      - uses: docker/setup-qemu-action@v2

      - uses: docker/setup-buildx-action@v2

      - name: Login to Docker Hub
        uses: docker/login-action@v2
        with:
          username: ${{ secrets.DOCKER_USER }}
          password: ${{ secrets.DOCKER_PASS }}

      - name: Build and push
        uses: docker/build-push-action@v3
        with:
          context: .
          platforms: linux/amd64,linux/arm64
          file: ./deployment/docker/prod/buildx.Dockerfile
          push: true
          tags: semaphoreui/semaphore:develop




  # test-docker:
  #   runs-on: [ubuntu-latest]
  #   steps:
  #     - uses: actions/setup-go@v3
  #       with: { go-version: 1.19 }

  #     - run: go install github.com/go-task/task/v3/cmd/task@latest

  #     - uses: actions/checkout@v3

  #     - run: context=prod task docker:test<|MERGE_RESOLUTION|>--- conflicted
+++ resolved
@@ -3,11 +3,7 @@
   push:
     branches:
       - develop
-<<<<<<< HEAD
       - roles
-=======
-      - go19
->>>>>>> 4fef07bd
 
 jobs:
   build-local:
