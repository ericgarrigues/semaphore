--- conflicted
+++ resolved
@@ -4,11 +4,7 @@
 
 require (
 	github.com/Sirupsen/logrus v1.0.4
-<<<<<<< HEAD
-	github.com/go-git/go-git/v5 v5.6.0
-=======
 	github.com/go-git/go-git/v5 v5.4.2
->>>>>>> c3eaa6fa
 	github.com/go-gorp/gorp/v3 v3.0.2
 	github.com/go-ldap/ldap/v3 v3.4.1
 	github.com/go-sql-driver/mysql v1.4.1
@@ -45,16 +41,9 @@
 	github.com/kevinburke/ssh_config v1.2.0 // indirect
 	github.com/lann/builder v0.0.0-20180216234317-1b87b36280d0 // indirect
 	github.com/lann/ps v0.0.0-20150810152359-62de8c46ede0 // indirect
-<<<<<<< HEAD
-	github.com/pjbgf/sha1cd v0.3.0 // indirect
-	github.com/pkg/errors v0.9.1 // indirect
-	github.com/sergi/go-diff v1.1.0 // indirect
-	github.com/skeema/knownhosts v1.1.0 // indirect
-=======
 	github.com/mitchellh/go-homedir v1.1.0 // indirect
 	github.com/pkg/errors v0.9.1 // indirect
 	github.com/sergi/go-diff v1.1.0 // indirect
->>>>>>> c3eaa6fa
 	github.com/spf13/pflag v1.0.5 // indirect
 	github.com/xanzy/ssh-agent v0.3.3 // indirect
 	golang.org/x/net v0.2.0 // indirect
