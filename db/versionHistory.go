--- conflicted
+++ resolved
@@ -66,10 +66,7 @@
 		{Major: 1, Minor: 7},
 		{Major: 1, Minor: 8},
 		{Major: 1, Minor: 9},
-<<<<<<< HEAD
 		{Major: 2, Minor: 2, Patch: 1},
-=======
 		{Major: 2, Minor: 3},
->>>>>>> 98100512
 	}
 }